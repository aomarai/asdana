[tool.poetry]
name = "asdana"
version = "0.1.0"
description = "A powerful, highly customizable, and easy-to-use Discord bot."
authors = ["Ash Omaraie <ashkanomaraie@icloud.com>"]
readme = "README.md"
license = "LICENSE"

[tool.poetry.dependencies]
python = "^3.10"
discord-py = "^2.4.0"
mypy = "^1.13.0"
python-dateutil = "^2.9.0"
psutil = "^6.1.0"
python-dotenv = "^1.0.1"
<<<<<<< HEAD
sqlalchemy = {version = "^2.0.36", extras = ["asyncio"]}
=======
sqlalchemy = { version = "^2.0.36", extras = ["asyncio"] }
>>>>>>> 409d361b
asyncpg = "^0.30.0"


[tool.poetry.group.test]
optional = true

[tool.poetry.group.test.dependencies]
black = "24.10.0"
google-api-python-client = "^2.151.0"
pytest = "*"
pytest-mock = "*"
pytest-asyncio = "*"
pylint = "*"

[tool.poetry.group.dev]
optional = true

[tool.poetry.group.dev.dependencies]
black = "24.10.0"
tomli = "*"
pre-commit = "^4.0.1"

[build-system]
requires = ["poetry-core"]
build-backend = "poetry.core.masonry.api"

[tool.black]
line-length = 88
required-version = "24.10.0"
target-version = ["py310"]
include = '\.py$'

[tool.pytest.ini_options]
asyncio_mode = 'auto'<|MERGE_RESOLUTION|>--- conflicted
+++ resolved
@@ -13,13 +13,8 @@
 python-dateutil = "^2.9.0"
 psutil = "^6.1.0"
 python-dotenv = "^1.0.1"
-<<<<<<< HEAD
-sqlalchemy = {version = "^2.0.36", extras = ["asyncio"]}
-=======
 sqlalchemy = { version = "^2.0.36", extras = ["asyncio"] }
->>>>>>> 409d361b
 asyncpg = "^0.30.0"
-
 
 [tool.poetry.group.test]
 optional = true
